--- conflicted
+++ resolved
@@ -34,11 +34,8 @@
 fugit = "0.3.7"
 proposed-traits = { git = "https://github.com/rusty1968/proposed_traits.git", package = "proposed-traits", rev = "85641310df5a5276c67f81621b104322cff0286c" }
 hex-literal = "0.4"
-<<<<<<< HEAD
 heapless = "0.8.0"
-=======
 nb = "1.1.0"
->>>>>>> 8dae56b2
 paste = "1.0"
 
 cortex-m = { version = "0.7.5" }
