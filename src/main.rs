--- conflicted
+++ resolved
@@ -9,16 +9,17 @@
 use aspeed_ddk::gpio::{gpioa, gpiob, gpioh, gpiol, gpiom, Floating, GpioExt};
 use aspeed_ddk::hace_controller::HaceController;
 use aspeed_ddk::rsa::AspeedRsa;
-<<<<<<< HEAD
 use aspeed_ddk::syscon::SysCon;
 use aspeed_ddk::uart::{Config, UartController};
 use aspeed_ddk::watchdog::WdtController;
 use ast1060_pac::Peripherals;
 use ast1060_pac::{Wdt, Wdt1};
+
+use aspeed_ddk::ecdsa::AspeedEcdsa;
+use aspeed_ddk::hace_controller::HaceController;
+use aspeed_ddk::rsa::AspeedRsa;
+use aspeed_ddk::syscon::{ClockId, ResetId, SysCon};
 use embedded_hal::digital::{InputPin, OutputPin, StatefulOutputPin};
-=======
-use aspeed_ddk::syscon::{ClockId, ResetId, SysCon};
->>>>>>> fbf95ecf
 use fugit::MillisDurationU32 as MilliSeconds;
 
 use aspeed_ddk::spi;
@@ -183,11 +184,7 @@
     run_hmac_tests(&mut uart_controller, &mut hace_controller);
 
     // Enable RSA and ECC
-<<<<<<< HEAD
-    //syscon.enable_rsa_ecc();
-=======
     let _ = syscon.enable_clock(ClockId::ClkRSACLK as u8);
->>>>>>> fbf95ecf
 
     // let mut ecdsa = AspeedEcdsa::new(&secure, delay.clone());
     //run_ecdsa_tests(&mut uart_controller, &mut ecdsa);
